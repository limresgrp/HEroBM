import os
import tempfile
import time
import torch
import shutil

import numpy as np
import MDAnalysis as mda

import warnings

warnings.filterwarnings("ignore")

<<<<<<< HEAD
from os.path import basename
from typing import Callable, Dict, List, Optional
=======
from os.path import join, dirname, basename
from typing import Dict, List, Optional
>>>>>>> 1e22b7ca
from MDAnalysis.analysis import align

from herobm.mapper.hierarchical_mapper import HierarchicalMapper
# from herobm.backmapping.nn.quaternions import get_quaternions, qv_mult
from herobm.utils import DataDict
from herobm.utils.geometry import set_phi, set_psi
from herobm.utils.backbone import MinimizeEnergy
from herobm.utils.io import replace_words_in_file

from geqtrain.utils import Config
from geqtrain.data import AtomicDataDict
from geqtrain.data._build import dataset_from_config
from geqtrain.data.dataloader import DataLoader
from geqtrain.scripts.evaluate import load_model, infer


class HierarchicalBackmapping:

    config: Dict[str, str]
    mapping: HierarchicalMapper

    input_folder: Optional[str]
    model_config: Dict[str, str]
    model_r_max: float

    minimiser: MinimizeEnergy

    def __init__(self, args_dict, preprocess_npz_func: Callable = None) -> None:
        
        # Parse Input
        self.mapping = HierarchicalMapper(args_dict=args_dict)
        self.config = self.mapping.config

        self.output_folder = self.config.get("output")
        self.device = self.config.get("device", "cpu")

        self.preprocess_npz_func = preprocess_npz_func

        # Load model
        self.model, model_config = load_model(self.config.get("model"), self.config.get("device"))
        self.config.update(
            {
                k: v
                for k, v in model_config.items()
                if k not in self.config
                and k not in "skip_chunking"
            }
        )

        # Initialize energy minimiser for reconstructing backbone
        self.minimiser = MinimizeEnergy()

        ### ------------------------------------------------------- ###
    
    @property
    def num_structures(self):
        return len(self.mapping.input_filenames)
    
    def optimise_backbone(
            self,
            backmapping_dataset: Dict,
            optimise_dihedrals: bool = False,
            verbose: bool = False,
    ):
        pred_u = build_universe(backmapping_dataset, 1, self.mapping.selection.dimensions)
        positions_pred = backmapping_dataset[DataDict.ATOM_POSITION_PRED]
        not_nan_filter = ~np.any(np.isnan(positions_pred), axis=-1)
        pred_u.atoms.positions = positions_pred[not_nan_filter]
        
        minimiser_data = build_minimiser_data(dataset=backmapping_dataset)

        # Add predicted dihedrals as dihedral equilibrium values
        minimiser_data = update_minimiser_data(
            minimiser_data=minimiser_data,
            dataset=backmapping_dataset,
        )
        
        # Step 1: initial minimization: adjust bonds, angles and Omega dihedral
        self.minimiser.minimise(
            data=minimiser_data,
            dtau=1e-1, # self.config.get("bb_minimisation_dtau", 1e-1),
            eps=self.config.get("bb_initial_minimisation_eps", 1e-2),
            device=self.device,
            verbose=verbose,
        )

        if optimise_dihedrals:
            self.optimise_dihedrals(minimiser_data=minimiser_data)
        
        minimised_u = build_universe(backmapping_dataset, 1, self.mapping.selection.dimensions)
        minimised_u.atoms.positions = minimiser_data["coords"][not_nan_filter]

        rmsds = align.alignto(
            minimised_u,  # mobile
            pred_u,       # reference
            select='name CA', # selection to operate on
            match_atoms=True
        ) # whether to match atoms

        backmapping_dataset[DataDict.ATOM_POSITION_PRED][not_nan_filter] = np.expand_dims(minimised_u.atoms.positions, axis=0)
        return backmapping_dataset
        
    def map(self):
        for mapping in self.mapping():
            yield mapping

    def backmap(self, tolerance: float = 50., frame_idcs: Optional[List[int]] = None):
        
        backmapped_filenames, backmapped_minimised_filenames, true_filenames, cg_filenames = [], [], [], []
        for input_filenames_index, (mapping, output_filename) in enumerate(self.map()):
            if self.output_folder is None:
                self.output_folder = dirname(output_filename)
            
            if frame_idcs is None:
                frame_idcs = range(0, len(mapping))
            n_frames = max(frame_idcs) + 1

            with tempfile.TemporaryDirectory() as tmp:
                npz_filename = join(tmp, 'data.npz')
                mapping.save_npz(filename=npz_filename, from_pos_unit='Angstrom', to_pos_unit='Angstrom')
<<<<<<< HEAD
                if self.preprocess_npz_func is not None:
                    ds = mapping.dataset
                    npz_ds = dict(np.load(npz_filename, allow_pickle=True))
                    updated_npz_ds = self.preprocess_npz_func(ds, npz_ds)
                    np.savez(npz_filename, **updated_npz_ds)
                    print(f"npz dataset {npz_filename} correctly preprocessed!")
                yaml_filename = os.path.join(tmp, 'test.yaml')
                shutil.copyfile(os.path.join(os.path.dirname(__file__), 'template.test.yaml'), yaml_filename)
=======
                yaml_filename = join(tmp, 'test.yaml')
                shutil.copyfile(join(dirname(__file__), 'template.test.yaml'), yaml_filename)
>>>>>>> 1e22b7ca
                replace_words_in_file(
                    yaml_filename,
                    {
                        "{ROOT}": self.output_folder,
                        "{TEST_DATASET_INPUT}": npz_filename,
                    }
                )
                test_config = Config.from_file(yaml_filename, defaults={})
                test_config.pop('type_names', None)
                test_config.pop('num_types', None)
                self.config.update(test_config)

                dataset = dataset_from_config(self.config, prefix="test_dataset")

                dataloader = DataLoader(
                    dataset=dataset,
                    shuffle=False,
                    batch_size=1,
                )

                results = {
                    DataDict.BEAD_POSITION: [],
                    DataDict.BEAD2ATOM_RELATIVE_VECTORS_PRED: [],
                    DataDict.ATOM_POSITION_PRED: [],
                }
                def collect_chunks(batch_index, chunk_index, out, ref_data, data, pbar, **kwargs):
                    pos_list = results.get(DataDict.BEAD_POSITION)
                    pos_list.append(out[AtomicDataDict.POSITIONS_KEY].cpu().numpy())
                    rvp_list = results.get(DataDict.BEAD2ATOM_RELATIVE_VECTORS_PRED)
                    rvp_list.append(out[AtomicDataDict.NODE_OUTPUT_KEY].cpu().numpy())
                    app_list = results.get(DataDict.ATOM_POSITION_PRED)
                    app_list.append(np.expand_dims(out[DataDict.ATOM_POSITION].cpu().numpy(), axis=0))
                
                _backmapped_u = [None]

                def save_batch(batch_index, **kwargs):
                    backmapping_dataset = self.mapping.dataset
                    backmapping_dataset.update({
                        DataDict.BEAD_POSITION: np.stack(results[DataDict.BEAD_POSITION], axis=0),
                        DataDict.BEAD2ATOM_RELATIVE_VECTORS_PRED: np.concatenate(results[DataDict.BEAD2ATOM_RELATIVE_VECTORS_PRED], axis=0),
                        DataDict.ATOM_POSITION_PRED: np.nanmean(np.stack(results[DataDict.ATOM_POSITION_PRED], axis=0), axis=0),
                    })

                    backmapped_u, backmapped_filename, backmapped_minimised_filename, true_filename, cg_filename = self.to_pdb(
                        backmapping_dataset=backmapping_dataset,
                        input_filenames_index=input_filenames_index,
                        n_frames=n_frames,
                        frame_index=batch_index,
                        backmapped_u=_backmapped_u[0],
                        save_CG=True,
                        tolerance=tolerance,
                    )

                    _backmapped_u[0] = backmapped_u
                    backmapped_filenames.append(backmapped_filename)
                    backmapped_minimised_filenames.append(backmapped_minimised_filename)
                    if true_filename is not None:
                        true_filenames.append(true_filename)
                    cg_filenames.append(cg_filename)

                    results[DataDict.BEAD2ATOM_RELATIVE_VECTORS_PRED].clear()
                    results[DataDict.ATOM_POSITION_PRED].clear()

                infer(
                    dataloader,
                    self.model,
                    self.device,
                    chunk_callbacks=[collect_chunks],
                    batch_callbacks=[save_batch],
                    **{k: v for k, v in self.config.items() if k not in ['model', 'device']},
                )
        
        return backmapped_filenames, backmapped_minimised_filenames, true_filenames, cg_filenames
    
    def optimise_dihedrals(self, minimiser_data: Dict):
        coords = minimiser_data["coords"][0]

        phi_idcs = minimiser_data["phi_idcs"]
        phi_values = minimiser_data["phi_values"]
        psi_idcs = minimiser_data["psi_idcs"]
        psi_values = minimiser_data["psi_values"]
        
        coords = set_phi(coords, phi_idcs, phi_values)
        coords = set_psi(coords, psi_idcs, psi_values)

    def to_pdb(
            self,
            backmapping_dataset: Dict,
            input_filenames_index: int,
            n_frames: int,
            frame_index: int,
            backmapped_u: Optional[mda.Universe] = None,
            save_CG: bool = False,
            tolerance: float = 50.,
        ):
        print(f"Saving structures...")
        t = time.time()
        os.makedirs(self.output_folder, exist_ok=True)
        prefix = basename(self.mapping.input_filenames[input_filenames_index])

        # Write pdb file of CG structure
        cg_filename = None
        if save_CG:
            cg_u = build_CG(backmapping_dataset, n_frames, self.mapping.selection.dimensions)
            cg_u.trajectory[frame_index]
            cg_sel = cg_u.select_atoms('all')
            cg_sel.positions = np.nan_to_num(backmapping_dataset[DataDict.BEAD_POSITION][frame_index])
            cg_filename = join(self.output_folder, f"{prefix}.CG_{frame_index}.pdb")
            with mda.Writer(cg_filename, n_atoms=cg_sel.atoms.n_atoms) as w:
                w.write(cg_sel.atoms)
        
        if backmapped_u is None:
            backmapped_u = build_universe(backmapping_dataset, n_frames, self.mapping.selection.dimensions)
        backmapped_u.trajectory[frame_index]
        positions_pred = backmapping_dataset[DataDict.ATOM_POSITION_PRED][0]
        
        # Write pdb of true atomistic structure (if present)
        true_filename = None
        if DataDict.ATOM_POSITION in backmapping_dataset and not np.all(np.isnan(backmapping_dataset[DataDict.ATOM_POSITION])):
            true_sel = backmapped_u.select_atoms('all')
            true_positions = backmapping_dataset[DataDict.ATOM_POSITION][0]
            true_sel.positions = true_positions[~np.any(np.isnan(positions_pred), axis=-1)]
            true_filename = join(self.output_folder, f"{prefix}.true_{frame_index}.pdb")
            with mda.Writer(true_filename, n_atoms=backmapped_u.atoms.n_atoms) as w:
                w.write(true_sel.atoms)

        # Write pdb of backmapped structure
        backmapped_sel = backmapped_u.select_atoms('all')
        backmapped_sel.positions = positions_pred[~np.any(np.isnan(positions_pred), axis=-1)]
        backmapped_filename = join(self.output_folder, f"{prefix}.backmapped_{frame_index}.pdb")
        with mda.Writer(backmapped_filename, n_atoms=backmapped_u.atoms.n_atoms) as w:
            w.write(backmapped_sel.atoms)
        
        backmapped_minimised_filename = None
        # Write pdb of minimised structure
        try:
            from herobm.utils.pdbFixer import fixPDB
            from herobm.utils.minimisation import minimise_impl
            topology, positions = fixPDB(backmapped_filename, addHydrogens=True)
            backmapped_minimised_filename = join(self.output_folder, f"{prefix}.backmapped_min_{frame_index}.pdb")

            minimise_impl(
                topology,
                positions,
                backmapped_minimised_filename,
                restrain_atoms=[],
                tolerance=tolerance,
            )
        except Exception as e:
            pass

        print(f"Finished. Time: {time.time() - t}")

        return backmapped_u, backmapped_filename, backmapped_minimised_filename, true_filename, cg_filename

def build_CG(
    backmapping_dataset: dict,
    n_frames: int,
    box_dimensions,
) -> mda.Universe:
    CG_u = mda.Universe.empty(
        n_atoms =       backmapping_dataset[DataDict.NUM_BEADS],
        n_residues =    backmapping_dataset[DataDict.NUM_RESIDUES],
        n_segments =    len(np.unique(backmapping_dataset[DataDict.BEAD_SEGIDS])),
        atom_resindex = close_gaps(backmapping_dataset[DataDict.BEAD_RESIDCS]),
        trajectory =    True, # necessary for adding coordinates
    )
    CG_u.add_TopologyAttr('name',     backmapping_dataset[DataDict.BEAD_NAMES])
    CG_u.add_TopologyAttr('type',     backmapping_dataset[DataDict.BEAD_TYPES])
    CG_u.add_TopologyAttr('resname',  backmapping_dataset[DataDict.RESNAMES])
    CG_u.add_TopologyAttr('resid',    backmapping_dataset[DataDict.RESNUMBERS])
    CG_u.add_TopologyAttr('chainIDs', backmapping_dataset[DataDict.BEAD_SEGIDS])
    
    coordinates = np.empty((
        n_frames,  # number of frames
        backmapping_dataset[DataDict.NUM_BEADS],
        3,
    ))
    CG_u.load_new(coordinates, order='fac')
    add_box(CG_u, box_dimensions)

    return CG_u

def add_box(u: mda.Universe, box_dimensions):
    if box_dimensions is None:
        from MDAnalysis.transformations import set_dimensions
        dim = np.array([100., 100., 100., 90, 90, 90])
        transform = set_dimensions(dim)
        u.trajectory.add_transformations(transform)
    else:
        u.dimensions = box_dimensions

def close_gaps(arr: np.ndarray):
    u = np.unique(arr)
    w = np.arange(0, len(u))
    for u_elem, w_elem in zip(u, w):
        arr[arr == u_elem] = w_elem
    return arr
    
def build_universe(
    backmapping_dataset,
    n_frames,
    box_dimensions,
):
    nan_filter = ~np.any(np.isnan(backmapping_dataset[DataDict.ATOM_POSITION_PRED]), axis=-1)
    nan_filter = np.min(nan_filter, axis=0)
    num_atoms = nan_filter.sum()
    backmapped_u = mda.Universe.empty(
        n_atoms =       num_atoms,
        n_residues =    backmapping_dataset[DataDict.NUM_RESIDUES],
        n_segments =    len(np.unique(backmapping_dataset[DataDict.ATOM_SEGIDS])),
        atom_resindex = close_gaps(backmapping_dataset[DataDict.ATOM_RESIDCS][nan_filter]),
        trajectory    = True # necessary for adding coordinates
    )
    coordinates = np.empty((
        n_frames,  # number of frames
        num_atoms,
        3,
    ))
    backmapped_u.load_new(coordinates, order='fac')
    add_box(backmapped_u, box_dimensions)

    backmapped_u.add_TopologyAttr('name',     backmapping_dataset[DataDict.ATOM_NAMES][nan_filter])
    backmapped_u.add_TopologyAttr('type',     backmapping_dataset[DataDict.ATOM_TYPES][nan_filter])
    backmapped_u.add_TopologyAttr('resname',  backmapping_dataset[DataDict.RESNAMES])
    backmapped_u.add_TopologyAttr('resid',    backmapping_dataset[DataDict.RESNUMBERS])
    backmapped_u.add_TopologyAttr('chainIDs', backmapping_dataset[DataDict.ATOM_SEGIDS][nan_filter])

    return backmapped_u

def get_edge_index(positions: torch.Tensor, r_max: float):
    dist_matrix = torch.norm(positions[:, None, ...] - positions[None, ...], dim=-1).fill_diagonal_(torch.inf)
    return torch.argwhere(dist_matrix <= r_max).T.long()

def build_minimiser_data(dataset: Dict):

    atom_names = dataset[DataDict.ATOM_NAMES]
    dataset_bond_idcs = dataset[DataDict.BOND_IDCS]
    dataset_angle_idcs = dataset[DataDict.ANGLE_IDCS]
    
    bond_idcs = []
    bond_eq_val = []
    bond_tolerance = []

    angle_idcs = []
    angle_eq_val = []
    angle_tolerance = []

    N_CA_filter = np.all(atom_names[dataset_bond_idcs] == ['N', 'CA'], axis=1)
    bond_idcs.append(dataset_bond_idcs[N_CA_filter])
    bond_eq_val.append([1.45] * N_CA_filter.sum())
    bond_tolerance.append([0.02] * N_CA_filter.sum())
    CA_C_filter = np.all(atom_names[dataset_bond_idcs] == ['CA', 'C'], axis=1)
    bond_idcs.append(dataset_bond_idcs[CA_C_filter])
    bond_eq_val.append([1.52] * CA_C_filter.sum())
    bond_tolerance.append([0.02] * CA_C_filter.sum())
    C_O_filter = np.all(atom_names[dataset_bond_idcs] == ['C', 'O'], axis=1)
    bond_idcs.append(dataset_bond_idcs[C_O_filter])
    bond_eq_val.append([1.24] * C_O_filter.sum())
    bond_tolerance.append([0.02] * C_O_filter.sum())
    C_N_filter = np.all(atom_names[dataset_bond_idcs] == ['C', 'N'], axis=1)
    bond_idcs.append(dataset_bond_idcs[C_N_filter])
    bond_eq_val.append([1.32] * C_N_filter.sum())
    bond_tolerance.append([0.02] * C_N_filter.sum())

    N_CA_C_filter = np.all(atom_names[dataset_angle_idcs] == ['N', 'CA', 'C'], axis=1)
    angle_idcs.append(dataset_angle_idcs[N_CA_C_filter])
    angle_eq_val.append([1.9216075] * N_CA_C_filter.sum()) # 110.1 degrees
    angle_tolerance.append([0.035] * N_CA_C_filter.sum())
    CA_C_O_filter = np.all(atom_names[dataset_angle_idcs] == ['CA', 'C', 'O'], axis=1)
    angle_idcs.append(dataset_angle_idcs[CA_C_O_filter])
    angle_eq_val.append([2.1031217] * CA_C_O_filter.sum()) # 120.5 degrees
    angle_tolerance.append([0.035] * CA_C_O_filter.sum())
    CA_C_N_filter = np.all(atom_names[dataset_angle_idcs] == ['CA', 'C', 'N'], axis=1)
    angle_idcs.append(dataset_angle_idcs[CA_C_N_filter])
    angle_eq_val.append([2.0350539] * CA_C_N_filter.sum()) # 116.6 degrees
    angle_tolerance.append([0.035] * CA_C_N_filter.sum())
    O_C_N_filter = np.all(atom_names[dataset_angle_idcs] == ['O', 'C', 'N'], axis=1)
    angle_idcs.append(dataset_angle_idcs[O_C_N_filter])
    angle_eq_val.append([2.14675] * O_C_N_filter.sum()) # 123.0 degrees
    angle_tolerance.append([0.035] * O_C_N_filter.sum())
    C_N_CA_filter = np.all(atom_names[dataset_angle_idcs] == ['C', 'N', 'CA'], axis=1)
    angle_idcs.append(dataset_angle_idcs[C_N_CA_filter])
    angle_eq_val.append([2.1275564] * C_N_CA_filter.sum()) # 121.9 degrees
    angle_tolerance.append([0.035] * C_N_CA_filter.sum())
    
    # ------------------------------------------------------------------------------- #

    bond_idcs = np.concatenate(bond_idcs)
    bond_eq_val = np.concatenate(bond_eq_val)
    bond_tolerance = np.concatenate(bond_tolerance)

    angle_idcs = np.concatenate(angle_idcs)
    angle_eq_val = np.concatenate(angle_eq_val)
    angle_tolerance = np.concatenate(angle_tolerance)

    data = {
        "bond_idcs": bond_idcs,
        "bond_eq_val": bond_eq_val,
        "bond_tolerance": bond_tolerance,
        "angle_idcs": angle_idcs,
        "angle_eq_val": angle_eq_val,
        "angle_tolerance": angle_tolerance,
    }
    
    return data

def update_minimiser_data(minimiser_data: Dict, dataset: Dict):
    atom_names = dataset[DataDict.ATOM_NAMES]
    dataset_torsion_idcs = dataset[DataDict.TORSION_IDCS]

    omega_idcs = dataset_torsion_idcs[np.all(atom_names[dataset_torsion_idcs] == np.array(['CA', 'C', 'N', 'CA']), axis=-1)]
    omega_values = np.array([np.pi] * len(omega_idcs))
    omega_tolerance = np.array([0.436332] * len(omega_idcs)) # 25 deg

    bead_names = dataset[DataDict.BEAD_NAMES]
    bb_bead_idcs = np.isin(bead_names, ['BB'])
    bb_bead_coords = dataset[DataDict.BEAD_POSITION][:, bb_bead_idcs]
    bb_atom_idcs: np.ma.masked_array = dataset[DataDict.BEAD2ATOM_RECONSTRUCTED_IDCS][bb_bead_idcs]
    bb_atom_names = atom_names[bb_atom_idcs]
    bb_atom_names[bb_atom_idcs.mask] = ''
    bb_atom_idcs[~np.isin(bb_atom_names, ['CA', 'C', 'N', 'O'])] = -1
    bb_atom_weights: np.ma.masked_array = dataset[DataDict.BEAD2ATOM_RECONSTRUCTED_WEIGHTS][bb_bead_idcs]

    data = {
        "coords":          dataset[DataDict.ATOM_POSITION_PRED],
        "bb_bead_coords":  bb_bead_coords,
        "bb_atom_idcs":    bb_atom_idcs,
        "bb_atom_weights": bb_atom_weights,
        "atom_names":      atom_names,
        "omega_idcs":      omega_idcs,
        "omega_values":    omega_values,
        "omega_tolerance": omega_tolerance,
    }

    if DataDict.BB_PHIPSI_PRED in dataset and dataset[DataDict.BB_PHIPSI_PRED].shape[-1] == 2:
        pred_torsion_values = dataset[DataDict.BB_PHIPSI_PRED][0, bb_bead_idcs]

        phi_torsion_idcs = dataset_torsion_idcs[np.all(atom_names[dataset_torsion_idcs] == np.array(['C', 'N', 'CA', 'C']), axis=-1)]
        psi_torsion_idcs = dataset_torsion_idcs[np.all(atom_names[dataset_torsion_idcs] == np.array(['N', 'CA', 'C', 'N']), axis=-1)]
        
        phi_idcs = []
        phi_values = []
        psi_idcs = []
        psi_values = []

        for i, (phi_value, psi_value) in enumerate(pred_torsion_values):
            if i > 0:
                phi_idcs.append(phi_torsion_idcs[i - 1])
                phi_values.append(phi_value)
            if i < len(pred_torsion_values) - 1:
                psi_idcs.append(psi_torsion_idcs[i])
                psi_values.append(psi_value)

        phi_idcs = np.stack(phi_idcs, axis=0)
        phi_values = np.stack(phi_values, axis=0)
        psi_idcs = np.stack(psi_idcs, axis=0)
        psi_values = np.stack(psi_values, axis=0)

        data.update({
            "phi_idcs": phi_idcs,
            "phi_values": phi_values,
            "psi_idcs": psi_idcs,
            "psi_values": psi_values,
        })
    
    minimiser_data.update(data)

    return minimiser_data

    # def rotate_dihedrals_to_minimize_energy(self, minimiser_data: Dict, dataset: Dict):
    #     pred_pos = minimiser_data["coords"][0].detach().clone()
    #     ca_pos = pred_pos[np.isin(dataset[DataDict.ATOM_NAMES], ['CA'])]

    #     pi_quarters_rotated_pred_pos = rotate_residue_dihedrals(pos=pred_pos, ca_pos=ca_pos, angle=np.pi/4)
    #     pi_halves_rotated_pred_pos = rotate_residue_dihedrals(pos=pred_pos, ca_pos=ca_pos, angle=np.pi/2)
    #     pi_three_quarters_rotated_pred_pos = rotate_residue_dihedrals(pos=pred_pos, ca_pos=ca_pos, angle=np.pi*3/4)
    #     pi_rotated_pred_pos = rotate_residue_dihedrals(pos=pred_pos, ca_pos=ca_pos, angle=np.pi)
    #     minus_pi_quarters_rotated_pred_pos = rotate_residue_dihedrals(pos=pred_pos, ca_pos=ca_pos, angle=-np.pi/4)
    #     minus_pi_halves_rotated_pred_pos = rotate_residue_dihedrals(pos=pred_pos, ca_pos=ca_pos, angle=-np.pi/2)
    #     minus_pi_three_quarters_rotated_pred_pos = rotate_residue_dihedrals(pos=pred_pos, ca_pos=ca_pos, angle=-np.pi*3/4)
    #     all_rotated_pos = [
    #         pi_quarters_rotated_pred_pos,
    #         pi_halves_rotated_pred_pos,
    #         pi_three_quarters_rotated_pred_pos,
    #         pi_rotated_pred_pos,
    #         minus_pi_quarters_rotated_pred_pos,
    #         minus_pi_halves_rotated_pred_pos,
    #         minus_pi_three_quarters_rotated_pred_pos,
    #     ]

    #     # Rotate and evaluate one residue at a time
    #     updated_pos = pred_pos.clone()
    #     baseline_energy = self.minimiser.evaluate_dihedral_energy(minimiser_data, pos=pred_pos)
    #     for x in range(len(ca_pos)-1):
    #         temp_updated_pos = updated_pos.clone()
    #         C_id = x*4+2
    #         N_id = x*4+4
    #         energies = []
    #         for rotated_pos in all_rotated_pos:
    #             temp_updated_pos[C_id] = rotated_pos[C_id]
    #             temp_updated_pos[N_id] = rotated_pos[N_id]
    #             energies.append(self.minimiser.evaluate_dihedral_energy(minimiser_data, pos=temp_updated_pos))
    #         min_energy_id = torch.stack(energies).argmin()
    #         best_energy = energies[min_energy_id]
    #         if best_energy < baseline_energy:
    #             baseline_energy = best_energy
    #             updated_pos[C_id] = all_rotated_pos[min_energy_id][C_id]
    #             updated_pos[N_id] = all_rotated_pos[min_energy_id][N_id]

    #     minimiser_data["coords"] = updated_pos
    #     return minimiser_data

# def rotate_residue_dihedrals(pos: torch.TensorType, ca_pos: torch.TensorType, angle: float):
#     rot_axes = ca_pos[1:] - ca_pos[:-1]
#     rot_axes = rot_axes / torch.norm(rot_axes, dim=-1, keepdim=True)
#     rot_axes = rot_axes.repeat_interleave(2 * torch.ones((len(rot_axes),), dtype=int, device=rot_axes.device), dim=0)

#     angles_polar = 0.5 * angle * torch.ones((len(rot_axes),), dtype=float, device=rot_axes.device).reshape(-1, 1)

#     q_polar = get_quaternions(
#         batch=1,
#         rot_axes=rot_axes,
#         angles=angles_polar
#     )

#     C_N_O_fltr = torch.zeros((len(pos),), dtype=bool, device=rot_axes.device)
#     for x in range(len(ca_pos)-1):
#         C_N_O_fltr[x*4+2] = True
#         C_N_O_fltr[x*4+4] = True

#     v_ = pos[C_N_O_fltr] - ca_pos[:-1].repeat_interleave(2 * torch.ones((len(ca_pos[:-1]),), dtype=int, device=ca_pos.device), dim=0)
#     v_rotated = qv_mult(q_polar, v_)

#     rotated_pred_pos = pos.clone()
#     rotated_pred_pos[C_N_O_fltr] = ca_pos[:-1].repeat_interleave(2 * torch.ones((len(ca_pos[:-1]),), dtype=int, device=ca_pos.device), dim=0) + v_rotated
#     return rotated_pred_pos

# def adjust_bb_oxygens(dataset: Dict, position_key: str = DataDict.ATOM_POSITION_PRED):
#     atom_CA_idcs = dataset[DataDict.CA_ATOM_IDCS]
#     no_cappings_filter = [x.split('_')[0] not in ['ACE', 'NME'] for x in dataset[DataDict.ATOM_NAMES]]
#     atom_C_idcs = np.array([ncf and an.split('_')[1] in ["C"] for ncf, an in zip(no_cappings_filter, dataset[DataDict.ATOM_NAMES])])
#     atom_O_idcs = np.array([ncf and an.split('_')[1] in ["O"] for ncf, an in zip(no_cappings_filter, dataset[DataDict.ATOM_NAMES])])

#     ca_pos = dataset[position_key][:, atom_CA_idcs]

#     c_o_vectors = []
#     for i in range(ca_pos.shape[1]-2):
#         ca_i, ca_ii, ca_iii = ca_pos[:, i], ca_pos[:, i+1], ca_pos[:, i+2]
#         ca_i_ca_ii = ca_ii - ca_i
#         ca_i_ca_iii = ca_iii - ca_i
#         c_o = np.cross(ca_i_ca_ii, ca_i_ca_iii, axis=1)
#         c_o = c_o / np.linalg.norm(c_o, axis=-1, keepdims=True) * 1.229 # C-O bond legth
#         c_o_vectors.append(c_o)
#     # Last missing vectors
#     for _ in range(len(c_o_vectors), atom_C_idcs.sum()):
#         c_o_vectors.append(c_o)
#     c_o_vectors = np.array(c_o_vectors).swapaxes(0,1)

#     o_pos = dataset[position_key][:, atom_C_idcs] + c_o_vectors
#     dataset[position_key][:, atom_O_idcs] = o_pos

#     pos = torch.from_numpy(dataset[position_key]).float()
#     omega_dihedral_idcs = torch.from_numpy(dataset[DataDict.OMEGA_DIH_IDCS]).long()
#     adjusted_pos = adjust_oxygens(
#         pos=pos,
#         omega_dihedral_idcs=omega_dihedral_idcs,
#     )
#     dataset[position_key] = adjusted_pos.cpu().numpy()

#     return dataset

# def adjust_oxygens(
#         pos: torch.Tensor, # (batch, n_atoms, 3)
#         omega_dihedral_idcs: torch.Tensor, # (n_dih, 4)
#     ):
#     batch = pos.size(0)

#     # ADJUST DIHEDRAL ANGLE [O, C, N, CA]
#     dih_values = get_dihedrals(pos, omega_dihedral_idcs) # (batch, n_dih)

#     # omega_dihedral_idcs represent atoms [O, C, N, CA]
#     v_ = pos[:, omega_dihedral_idcs[:, 0]] - pos[:, omega_dihedral_idcs[:, 1]]
#     v_ = v_.reshape(-1, 3) # (batch * n_peptide_oxygens, xyz)

#     rot_axes = pos[:, omega_dihedral_idcs[:, 2]] - pos[:, omega_dihedral_idcs[:, 1]]
#     rot_axes = rot_axes / rot_axes.norm(dim=-1, keepdim=True)
#     rot_axes = rot_axes.reshape(-1, 3) # (batch * n_peptide_oxygens, xyz)

#     # We want that the final dihedral values are 0, so we rotate of dih_values
#     angles_polar = dih_values.reshape(-1, 1) # (n_peptide_oxygens, 1)
#     q_polar = get_quaternions(               # (batch * n_peptide_oxygens, 4)
#         batch=batch,
#         rot_axes=rot_axes,
#         angles=0.5*angles_polar
#     )

#     v_rotated = qv_mult(q_polar, v_).reshape(batch, -1, 3) # (batch, n_peptide_oxygens, xyz)
#     adjusted_pos = pos.clone()
#     adjusted_pos[:, omega_dihedral_idcs[:, 0]] = adjusted_pos[:, omega_dihedral_idcs[:, 1]] + v_rotated

#     # ADJUST ANGLE [O, C, N]
#     angle_values, b0, b1 = get_angles(adjusted_pos, omega_dihedral_idcs[:, :3], return_vectors=True)
#     # angle_values (batch, n_angles)
#     # b0 (batch, n_angles, xyz) C->O
#     # b1 (batch, n_angles, xyz) C->N

#     v_ = adjusted_pos[:, omega_dihedral_idcs[:, 0]] - adjusted_pos[:, omega_dihedral_idcs[:, 1]]
#     v_ = v_.reshape(-1, 3) # (batch * n_peptide_oxygens, xyz)

#     cross_prod = o3.TensorProduct(
#         "1x1o",
#         "1x1o",
#         "1x1e",
#         [(0, 0, 0, "uuu", False)],
#         irrep_normalization='none',
#     )
#     rot_axes = cross_prod(b0, b1) # (batch, n_peptide_oxygens, xyz)
#     rot_axes = rot_axes / rot_axes.norm(dim=-1, keepdim=True)
#     rot_axes = rot_axes.reshape(-1, 3) # (batch * n_peptide_oxygens, xyz)

#     angles_polar = angle_values.reshape(-1, 1) - 2.145 # (n_peptide_oxygens, 1) | O-C-N angle eq value is 122.9 degrees
#     angles_polar[angles_polar > np.pi] -= 2*np.pi
#     angles_polar[angles_polar < -np.pi] += 2*np.pi
#     q_polar = get_quaternions(               # (batch * n_peptide_oxygens, 4)
#         batch=batch,
#         rot_axes=rot_axes,
#         angles=0.5*angles_polar
#     )

#     v_rotated = qv_mult(q_polar, v_).reshape(batch, -1, 3) # (batch, n_peptide_oxygens, xyz)
#     adjusted_pos[:, omega_dihedral_idcs[:, 0]] = adjusted_pos[:, omega_dihedral_idcs[:, 1]] + v_rotated

#     return adjusted_pos<|MERGE_RESOLUTION|>--- conflicted
+++ resolved
@@ -11,13 +11,8 @@
 
 warnings.filterwarnings("ignore")
 
-<<<<<<< HEAD
-from os.path import basename
+from os.path import join, dirname, basename
 from typing import Callable, Dict, List, Optional
-=======
-from os.path import join, dirname, basename
-from typing import Dict, List, Optional
->>>>>>> 1e22b7ca
 from MDAnalysis.analysis import align
 
 from herobm.mapper.hierarchical_mapper import HierarchicalMapper
@@ -138,19 +133,14 @@
             with tempfile.TemporaryDirectory() as tmp:
                 npz_filename = join(tmp, 'data.npz')
                 mapping.save_npz(filename=npz_filename, from_pos_unit='Angstrom', to_pos_unit='Angstrom')
-<<<<<<< HEAD
                 if self.preprocess_npz_func is not None:
                     ds = mapping.dataset
                     npz_ds = dict(np.load(npz_filename, allow_pickle=True))
                     updated_npz_ds = self.preprocess_npz_func(ds, npz_ds)
                     np.savez(npz_filename, **updated_npz_ds)
                     print(f"npz dataset {npz_filename} correctly preprocessed!")
-                yaml_filename = os.path.join(tmp, 'test.yaml')
-                shutil.copyfile(os.path.join(os.path.dirname(__file__), 'template.test.yaml'), yaml_filename)
-=======
                 yaml_filename = join(tmp, 'test.yaml')
                 shutil.copyfile(join(dirname(__file__), 'template.test.yaml'), yaml_filename)
->>>>>>> 1e22b7ca
                 replace_words_in_file(
                     yaml_filename,
                     {
